#!/usr/bin/env python
# encoding: utf-8

# The MIT License (MIT)

# Copyright (c) 2014-2019 CNRS

# Permission is hereby granted, free of charge, to any person obtaining a copy
# of this software and associated documentation files (the "Software"), to deal
# in the Software without restriction, including without limitation the rights
# to use, copy, modify, merge, publish, distribute, sublicense, and/or sell
# copies of the Software, and to permit persons to whom the Software is
# furnished to do so, subject to the following conditions:

# The above copyright notice and this permission notice shall be included in
# all copies or substantial portions of the Software.

# THE SOFTWARE IS PROVIDED "AS IS", WITHOUT WARRANTY OF ANY KIND, EXPRESS OR
# IMPLIED, INCLUDING BUT NOT LIMITED TO THE WARRANTIES OF MERCHANTABILITY,
# FITNESS FOR A PARTICULAR PURPOSE AND NONINFRINGEMENT. IN NO EVENT SHALL THE
# AUTHORS OR COPYRIGHT HOLDERS BE LIABLE FOR ANY CLAIM, DAMAGES OR OTHER
# LIABILITY, WHETHER IN AN ACTION OF CONTRACT, TORT OR OTHERWISE, ARISING FROM,
# OUT OF OR IN CONNECTION WITH THE SOFTWARE OR THE USE OR OTHER DEALINGS IN THE
# SOFTWARE.

# AUTHORS
# Hervé BREDIN - http://herve.niderb.fr

"""
#######
Segment
#######

.. plot:: pyplots/segment.py

:class:`pyannote.core.Segment` instances describe temporal fragments (*e.g.* of an audio file). The segment depicted above can be defined like that:

.. code-block:: ipython

  In [1]: from pyannote.core import Segment

  In [2]: segment = Segment(start=5, end=15)

  In [3]: print(segment)

It is nothing more than 2-tuples augmented with several useful methods and properties:

.. code-block:: ipython

  In [4]: start, end = segment

  In [5]: start

  In [6]: segment.end

  In [7]: segment.duration  # duration (read-only)

  In [8]: segment.middle  # middle (read-only)

  In [9]: segment & Segment(3, 12)  # intersection

  In [10]: segment | Segment(3, 12)  # union

  In [11]: segment.overlaps(3)  # does segment overlap time t=3?

See :class:`pyannote.core.Segment` for the complete reference.
"""

import warnings
<<<<<<< HEAD
from typing import Union, Optional, Tuple, List, Iterator
=======
from typing import Union, Optional, Tuple, List, Iterator, Iterable
from .utils.types import Alignment
>>>>>>> 5de2565f

import numpy as np
from dataclasses import dataclass

# 1 μs (one microsecond)
from pyannote.core.utils.types import Alignment

SEGMENT_PRECISION = 1e-6


# setting 'frozen' to True makes it hashable and immutable
@dataclass(frozen=True, order=True)
class Segment:
    """
    Time interval

    Parameters
    ----------
    start : float
        interval start time, in seconds.
    end : float
        interval end time, in seconds.


    Segments can be compared and sorted using the standard operators:

    >>> Segment(0, 1) == Segment(0, 1.)
    True
    >>> Segment(0, 1) != Segment(3, 4)
    True
    >>> Segment(0, 1) < Segment(2, 3)
    True
    >>> Segment(0, 1) < Segment(0, 2)
    True
    >>> Segment(1, 2) < Segment(0, 3)
    False

    Note
    ----
    A segment is smaller than another segment if one of these two conditions is verified:

      - `segment.start < other_segment.start`
      - `segment.start == other_segment.start` and `segment.end < other_segment.end`

    """
    start: float = 0.0
    end: float = 0.0

    def __bool__(self):
        """Emptiness

        >>> if segment:
        ...    # segment is not empty.
        ... else:
        ...    # segment is empty.

        Note
        ----
        A segment is considered empty if its end time is smaller than its
        start time, or its duration is smaller than 1μs.
        """
        return bool((self.end - self.start) > SEGMENT_PRECISION)

    @property
    def duration(self) -> float:
        """Segment duration (read-only)"""
        return self.end - self.start if self else 0.

    @property
    def middle(self) -> float:
        """Segment mid-time (read-only)"""
        return .5 * (self.start + self.end)

    def __iter__(self) -> Iterator[float]:
        """Unpack segment boundaries
        >>> segment = Segment(start, end)
        >>> start, end = segment
        """
        yield self.start
        yield self.end

    def copy(self) -> 'Segment':
        """Get a copy of the segment

        Returns
        -------
        copy : Segment
            Copy of the segment.
        """
        return Segment(start=self.start, end=self.end)

    # ------------------------------------------------------- #
    # Inclusion (in), intersection (&), union (|) and gap (^) #
    # ------------------------------------------------------- #

    def __contains__(self, other: 'Segment'):
        """Inclusion

        >>> segment = Segment(start=0, end=10)
        >>> Segment(start=3, end=10) in segment:
        True
        >>> Segment(start=5, end=15) in segment:
        False
        """
        return (self.start <= other.start) and (self.end >= other.end)

    def __and__(self, other):
        """Intersection

        >>> segment = Segment(0, 10)
        >>> other_segment = Segment(5, 15)
        >>> segment & other_segment
        <Segment(5, 10)>

        Note
        ----
        When the intersection is empty, an empty segment is returned:

        >>> segment = Segment(0, 10)
        >>> other_segment = Segment(15, 20)
        >>> intersection = segment & other_segment
        >>> if not intersection:
        ...    # intersection is empty.
        """
        start = max(self.start, other.start)
        end = min(self.end, other.end)
        return Segment(start=start, end=end)

    def intersects(self, other: 'Segment') -> bool:
        """Check whether two segments intersect each other

        Parameters
        ----------
        other : Segment
            Other segment

        Returns
        -------
        intersect : bool
            True if segments intersect, False otherwise
        """

        return (self.start < other.start and
                other.start < self.end - SEGMENT_PRECISION) or \
               (self.start > other.start and
                self.start < other.end - SEGMENT_PRECISION) or \
               (self.start == other.start)

    def overlaps(self, t: float) -> bool:
        """Check if segment overlaps a given time

        Parameters
        ----------
        t : float
            Time, in seconds.

        Returns
        -------
        overlap: bool
            True if segment overlaps time t, False otherwise.
        """
        return self.start <= t and self.end >= t

    def __or__(self, other: 'Segment') -> 'Segment':
        """Union

        >>> segment = Segment(0, 10)
        >>> other_segment = Segment(5, 15)
        >>> segment | other_segment
        <Segment(0, 15)>

        Note
        ----
        When a gap exists between the segment, their union covers the gap as well:

        >>> segment = Segment(0, 10)
        >>> other_segment = Segment(15, 20)
        >>> segment | other_segment
        <Segment(0, 20)
        """

        # if segment is empty, union is the other one
        if not self:
            return other
        # if other one is empty, union is self
        if not other:
            return self

        # otherwise, do what's meant to be...
        start = min(self.start, other.start)
        end = max(self.end, other.end)
        return Segment(start=start, end=end)

    def __xor__(self, other: 'Segment') -> 'Segment':
        """Gap

        >>> segment = Segment(0, 10)
        >>> other_segment = Segment(15, 20)
        >>> segment ^ other_segment
        <Segment(10, 15)

        Note
        ----
        The gap between a segment and an empty segment is not defined.

        >>> segment = Segment(0, 10)
        >>> empty_segment = Segment(11, 11)
        >>> segment ^ empty_segment
        ValueError: The gap between a segment and an empty segment is not defined.
        """

        # if segment is empty, xor is not defined
        if (not self) or (not other):
            raise ValueError(
                'The gap between a segment and an empty segment '
                'is not defined.')

        start = min(self.end, other.end)
        end = max(self.start, other.start)
        return Segment(start=start, end=end)

    def _str_helper(self, seconds: float) -> str:
        from datetime import timedelta
        negative = seconds < 0
        seconds = abs(seconds)
        td = timedelta(seconds=seconds)
        seconds = td.seconds + 86400 * td.days
        microseconds = td.microseconds
        hours, remainder = divmod(seconds, 3600)
        minutes, seconds = divmod(remainder, 60)
        return '%s%02d:%02d:%02d.%03d' % (
            '-' if negative else ' ', hours, minutes,
            seconds, microseconds / 1000)

    def __str__(self):
        """Human-readable representation

        >>> print(Segment(1337, 1337 + 0.42))
        [ 00:22:17.000 -->  00:22:17.420]

        Note
        ----
        Empty segments are printed as "[]"
        """
        if self:
            return '[%s --> %s]' % (self._str_helper(self.start),
                                    self._str_helper(self.end))
        return '[]'

    def __repr__(self):
        """Computer-readable representation

        >>> Segment(1337, 1337 + 0.42)
        <Segment(1337, 1337.42)>
        """
        return '<Segment(%g, %g)>' % (self.start, self.end)

    def for_json(self):
        """Serialization

        See also
        --------
        :mod:`pyannote.core.json`
        """
        return {'start': self.start, 'end': self.end}

    @classmethod
    def from_json(cls, data):
        """Deserialization

        See also
        --------
        :mod:`pyannote.core.json`
        """
        return cls(start=data['start'], end=data['end'])

    def _repr_png_(self):
        """IPython notebook support

        See also
        --------
        :mod:`pyannote.core.notebook`
        """
        from .notebook import repr_segment
        return repr_segment(self)


class SlidingWindow:
    """Sliding window

    Parameters
    ----------
    duration : float > 0, optional
        Window duration, in seconds. Default is 30 ms.
    step : float > 0, optional
        Step between two consecutive position, in seconds. Default is 10 ms.
    start : float, optional
        First start position of window, in seconds. Default is 0.
    end : float > `start`, optional
        Default is infinity (ie. window keeps sliding forever)

    Examples
    --------

    >>> sw = SlidingWindow(duration, step, start)
    >>> frame_range = (a, b)
    >>> frame_range == sw.toFrameRange(sw.toSegment(*frame_range))
    ... True

    >>> segment = Segment(A, B)
    >>> new_segment = sw.toSegment(*sw.toFrameRange(segment))
    >>> abs(segment) - abs(segment & new_segment) < .5 * sw.step

    >>> sw = SlidingWindow(end=0.1)
    >>> print(next(sw))
    [ 00:00:00.000 -->  00:00:00.030]
    >>> print(next(sw))
    [ 00:00:00.010 -->  00:00:00.040]
    """

    def __init__(self, duration=0.030, step=0.010, start=0.000, end=None):

        # duration must be a float > 0
        if duration <= 0:
            raise ValueError("'duration' must be a float > 0.")
        self.__duration = duration

        # step must be a float > 0
        if step <= 0:
            raise ValueError("'step' must be a float > 0.")
        self.__step: float = step

        # start must be a float.
        self.__start: float = start

        # if end is not provided, set it to infinity
        if end is None:
            self.__end: float = np.inf
        else:
            # end must be greater than start
            if end <= start:
                raise ValueError("'end' must be greater than 'start'.")
            self.__end: float = end

        # current index of iterator
        self.__i: int = -1

    @property
    def start(self) -> float:
        """Sliding window start time in seconds."""
        return self.__start

    @property
    def end(self) -> float:
        """Sliding window end time in seconds."""
        return self.__end

    @property
    def step(self) -> float:
        """Sliding window step in seconds."""
        return self.__step

    @property
    def duration(self) -> float:
        """Sliding window duration in seconds."""
        return self.__duration

    def closest_frame(self, t: float) -> int:
        """Closest frame to timestamp.

        Parameters
        ----------
        t : float
            Timestamp, in seconds.

        Returns
        -------
        index : int
            Index of frame whose middle is the closest to `timestamp`

        """
        return int(np.rint(
            (t - self.__start - .5 * self.__duration) / self.__step
        ))

    def samples(self, from_duration: float, mode: Alignment = 'strict') -> int:
        """Number of frames

        Parameters
        ----------
        from_duration : float
            Duration in seconds.
        mode : {'strict', 'loose', 'center'}
            In 'strict' mode, computes the maximum number of consecutive frames
            that can be fitted into a segment with duration `from_duration`.
            In 'loose' mode, computes the maximum number of consecutive frames
            intersecting a segment with duration `from_duration`.
            In 'center' mode, computes the average number of consecutive frames
            where the first one is centered on the start time and the last one
            is centered on the end time of a segment with duration
            `from_duration`.

        """
        if mode == 'strict':
            return int(np.floor((from_duration - self.duration) / self.step)) + 1

        elif mode == 'loose':
            return int(np.floor((from_duration + self.duration) / self.step))

        elif mode == 'center':
            return int(np.rint((from_duration / self.step)))

    def crop(self, focus: Union[Segment, 'Timeline'],
             mode: Alignment = 'loose',
             fixed: Optional[float] = None,
             return_ranges: Optional[bool] = False) -> \
            Union[np.ndarray, List[List[int]]]:
        """Crop sliding window

        Parameters
        ----------
        focus : `Segment` or `Timeline`
        mode : {'strict', 'loose', 'center'}, optional
            In 'strict' mode, only indices of segments fully included in
            'focus' support are returned. In 'loose' mode, indices of any
            intersecting segments are returned. In 'center' mode, first and
            last positions are chosen to be the positions whose centers are the
            closest to 'focus' start and end times. Defaults to 'loose'.
        fixed : float, optional
            Overrides `Segment` 'focus' duration and ensures that the number of
            returned frames is fixed (which might otherwise not be the case
            because of rounding erros).
        return_ranges : bool, optional
            Return as list of ranges. Defaults to indices numpy array.

        Returns
        -------
        indices : np.array (or list of ranges)
            Array of unique indices of matching segments
        """

        from .timeline import Timeline

        if not isinstance(focus, (Segment, Timeline)):
            msg = '"focus" must be a `Segment` or `Timeline` instance.'
            raise TypeError(msg)

        if isinstance(focus, Timeline):

            if fixed is not None:
                msg = "'fixed' is not supported with `Timeline` 'focus'."
                raise ValueError(msg)

            if return_ranges:
                ranges = []

                for i, s in enumerate(focus.support()):
                    rng = self.crop(s, mode=mode, fixed=fixed,
                                    return_ranges=True)

                    # if first or disjoint segment, add it
                    if i == 0 or rng[0][0] > ranges[-1][1]:
                        ranges += rng

                    # if overlapping segment, update last range
                    else:
                        ranges[-1][1] = rng[0][1]

                return ranges

            # concatenate all indices
            indices = np.hstack([
                self.crop(s, mode=mode, fixed=fixed, return_ranges=False)
                for s in focus.support()])

            # remove duplicate indices
            return np.unique(indices)

        # 'focus' is a `Segment` instance

        if mode == 'loose':

            # find smallest integer i such that
            # self.start + i x self.step + self.duration >= focus.start
            i_ = (focus.start - self.duration - self.start) / self.step
            i = int(np.ceil(i_))

            if fixed is None:
                # find largest integer j such that
                # self.start + j x self.step <= focus.end
                j_ = (focus.end - self.start) / self.step
                j = int(np.floor(j_))
                rng = (i, j + 1)

            else:
                n = self.samples(fixed, mode='loose')
                rng = (i, i + n)

        elif mode == 'strict':

            # find smallest integer i such that
            # self.start + i x self.step >= focus.start
            i_ = (focus.start - self.start) / self.step
            i = int(np.ceil(i_))

            if fixed is None:

                # find largest integer j such that
                # self.start + j x self.step + self.duration <= focus.end
                j_ = (focus.end - self.duration - self.start) / self.step
                j = int(np.floor(j_))
                rng = (i, j + 1)

            else:
                n = self.samples(fixed, mode='strict')
                rng = (i, i + n)

        elif mode == 'center':

            # find window position whose center is the closest to focus.start
            i = self.closest_frame(focus.start)

            if fixed is None:
                # find window position whose center is the closest to focus.end
                j = self.closest_frame(focus.end)
                rng = (i, j + 1)
            else:
                n = self.samples(fixed, mode='center')
                rng = (i, i + n)

        else:
            msg = "'mode' must be one of {'loose', 'strict', 'center'}."
            raise ValueError(msg)

        if return_ranges:
            return [list(rng)]

        return np.array(range(*rng), dtype=np.int64)

    def segmentToRange(self, segment: Segment) -> Tuple[int, int]:
        warnings.warn("Deprecated in favor of `segment_to_range`",
                      DeprecationWarning)
        return self.segment_to_range(segment)

    def segment_to_range(self, segment: Segment) -> Tuple[int, int]:
        """Convert segment to 0-indexed frame range

        Parameters
        ----------
        segment : Segment

        Returns
        -------
        i0 : int
            Index of first frame
        n : int
            Number of frames

        Examples
        --------

            >>> window = SlidingWindow()
            >>> print window.segment_to_range(Segment(10, 15))
            i0, n

        """
        # find closest frame to segment start
        i0 = self.closest_frame(segment.start)

        # number of steps to cover segment duration
        n = int(segment.duration / self.step) + 1

        return i0, n

    def rangeToSegment(self, i0: int, n: int) -> Segment:
        warnings.warn("This is deprecated in favor of `range_to_segment`",
                      DeprecationWarning)
        return self.range_to_segment(i0, n)

    def range_to_segment(self, i0: int, n: int) -> Segment:
        """Convert 0-indexed frame range to segment

        Each frame represents a unique segment of duration 'step', centered on
        the middle of the frame.

        The very first frame (i0 = 0) is the exception. It is extended to the
        sliding window start time.

        Parameters
        ----------
        i0 : int
            Index of first frame
        n : int
            Number of frames

        Returns
        -------
        segment : Segment

        Examples
        --------

            >>> window = SlidingWindow()
            >>> print window.range_to_segment(3, 2)
            [ --> ]

        """

        # frame start time
        # start = self.start + i0 * self.step
        # frame middle time
        # start += .5 * self.duration
        # subframe start time
        # start -= .5 * self.step
        start = self.__start + (i0 - .5) * self.__step + .5 * self.__duration
        duration = n * self.__step
        end = start + duration

        # extend segment to the beginning of the timeline
        if i0 == 0:
            start = self.start

        return Segment(start, end)

    def samplesToDuration(self, nSamples: int) -> float:
        warnings.warn("This is deprecated in favor of `samples_to_duration`",
                      DeprecationWarning)
        return self.samples_to_duration(nSamples)

    def samples_to_duration(self, n_samples: int) -> float:
        """Returns duration of samples"""
        return self.range_to_segment(0, n_samples).duration

    def durationToSamples(self, duration: float) -> int:
        warnings.warn("This is deprecated in favor of `duration_to_samples`",
                      DeprecationWarning)
        return self.duration_to_samples(duration)

    def duration_to_samples(self, duration: float) -> int:
        """Returns samples in duration"""
        return self.segment_to_range(Segment(0, duration))[1]

    def __getitem__(self, i: int) -> Segment:
        """
        Parameters
        ----------
        i : int
            Index of sliding window position

        Returns
        -------
        segment : :class:`Segment`
            Sliding window at ith position

        """

        # window start time at ith position
        start = self.__start + i * self.__step

        # in case segment starts after the end,
        # return an empty segment
        if start >= self.__end:
            return None

        return Segment(start=start, end=start + self.__duration)

    def next(self) -> Segment:
        return self.__next__()

    def __next__(self) -> Segment:
        self.__i += 1
        window = self[self.__i]

        if window:
            return window
        else:
            raise StopIteration()

    def __iter__(self) -> 'SlidingWindow':
        """Sliding window iterator

        Use expression 'for segment in sliding_window'

        Examples
        --------

        >>> window = SlidingWindow(end=0.1)
        >>> for segment in window:
        ...     print(segment)
        [ 00:00:00.000 -->  00:00:00.030]
        [ 00:00:00.010 -->  00:00:00.040]
        [ 00:00:00.020 -->  00:00:00.050]
        [ 00:00:00.030 -->  00:00:00.060]
        [ 00:00:00.040 -->  00:00:00.070]
        [ 00:00:00.050 -->  00:00:00.080]
        [ 00:00:00.060 -->  00:00:00.090]
        [ 00:00:00.070 -->  00:00:00.100]
        [ 00:00:00.080 -->  00:00:00.110]
        [ 00:00:00.090 -->  00:00:00.120]
        """

        # reset iterator index
        self.__i = -1
        return self

    def __len__(self) -> int:
        """Number of positions

        Equivalent to len([segment for segment in window])

        Returns
        -------
        length : int
            Number of positions taken by the sliding window
            (from start times to end times)

        """
        if np.isinf(self.__end):
            raise ValueError('infinite sliding window.')

        # start looking for last position
        # based on frame closest to the end
        i = self.closest_frame(self.__end)

        while (self[i]):
            i += 1
        length = i

        return length

    def copy(self) -> 'SlidingWindow':
        """Duplicate sliding window"""
        duration = self.duration
        step = self.step
        start = self.start
        end = self.end
        sliding_window = self.__class__(
            duration=duration, step=step, start=start, end=end
        )
        return sliding_window

    def __call__(self,
                 support: Union[Segment, 'Timeline'],
                 align_last: bool = False) -> Iterable[Segment]:
        """Slide window over support

        Parameter
        ---------
        support : Segment or Timeline
            Support on which to slide the window.
        align_last : bool, optional
            Yield a final segment so that it aligns exactly with end of support.

        Yields
        ------
        chunk : Segment

        Example
        -------
        >>> window = SlidingWindow(duration=2., step=1.)
        >>> for chunk in window(Segment(3, 7.5)):
        ...     print(tuple(chunk))
        (3.0, 5.0)
        (4.0, 6.0)
        (5.0, 7.0)
        >>> for chunk in window(Segment(3, 7.5), align_last=True):
        ...     print(tuple(chunk))
        (3.0, 5.0)
        (4.0, 6.0)
        (5.0, 7.0)
        (5.5, 7.5)
        """

        from pyannote.core import Timeline
        if isinstance(support, Timeline):
            segments = support

        elif isinstance(support, Segment):
            segments = Timeline(segments=[support])

        else:
            msg = (
                f'"support" must be either a Segment or a Timeline '
                f'instance (is {type(support)})'
            )
            raise TypeError(msg)

        for segment in segments:

            if segment.duration < self.duration:
                continue

            window = SlidingWindow(duration=self.duration,
                                   step=self.step,
                                   start=segment.start,
                                   end=segment.end)

            for s in window:
                # ugly hack to account for floating point imprecision
                if s in segment:
                    yield s
                    last = s

            if align_last and last.end < segment.end:
                yield Segment(start=segment.end - self.duration,
                              end=segment.end)<|MERGE_RESOLUTION|>--- conflicted
+++ resolved
@@ -67,21 +67,14 @@
 """
 
 import warnings
-<<<<<<< HEAD
-from typing import Union, Optional, Tuple, List, Iterator
-=======
 from typing import Union, Optional, Tuple, List, Iterator, Iterable
 from .utils.types import Alignment
->>>>>>> 5de2565f
 
 import numpy as np
 from dataclasses import dataclass
 
 # 1 μs (one microsecond)
-from pyannote.core.utils.types import Alignment
-
 SEGMENT_PRECISION = 1e-6
-
 
 # setting 'frozen' to True makes it hashable and immutable
 @dataclass(frozen=True, order=True)
