#!/usr/bin/env python
# encoding: utf-8

# The MIT License (MIT)

# Copyright (c) 2014-2019 CNRS

# Permission is hereby granted, free of charge, to any person obtaining a copy
# of this software and associated documentation files (the "Software"), to deal
# in the Software without restriction, including without limitation the rights
# to use, copy, modify, merge, publish, distribute, sublicense, and/or sell
# copies of the Software, and to permit persons to whom the Software is
# furnished to do so, subject to the following conditions:

# The above copyright notice and this permission notice shall be included in
# all copies or substantial portions of the Software.

# THE SOFTWARE IS PROVIDED "AS IS", WITHOUT WARRANTY OF ANY KIND, EXPRESS OR
# IMPLIED, INCLUDING BUT NOT LIMITED TO THE WARRANTIES OF MERCHANTABILITY,
# FITNESS FOR A PARTICULAR PURPOSE AND NONINFRINGEMENT. IN NO EVENT SHALL THE
# AUTHORS OR COPYRIGHT HOLDERS BE LIABLE FOR ANY CLAIM, DAMAGES OR OTHER
# LIABILITY, WHETHER IN AN ACTION OF CONTRACT, TORT OR OTHERWISE, ARISING FROM,
# OUT OF OR IN CONNECTION WITH THE SOFTWARE OR THE USE OR OTHER DEALINGS IN THE
# SOFTWARE.

# AUTHORS
# Hervé BREDIN - http://herve.niderb.fr

"""
#######
Segment
#######

.. plot:: pyplots/segment.py

:class:`pyannote.core.Segment` instances describe temporal fragments (*e.g.* of an audio file). The segment depicted above can be defined like that:

.. code-block:: ipython

  In [1]: from pyannote.core import Segment

  In [2]: segment = Segment(start=5, end=15)

  In [3]: print(segment)

It is nothing more than 2-tuples augmented with several useful methods and properties:

.. code-block:: ipython

  In [4]: start, end = segment

  In [5]: start

  In [6]: segment.end

  In [7]: segment.duration  # duration (read-only)

  In [8]: segment.middle  # middle (read-only)

  In [9]: segment & Segment(3, 12)  # intersection

  In [10]: segment | Segment(3, 12)  # union

  In [11]: segment.overlaps(3)  # does segment overlap time t=3?

See :class:`pyannote.core.Segment` for the complete reference.
"""

from collections import namedtuple
from typing import Union, Optional, Tuple

import numpy as np

from dataclasses import dataclass

# 1 μs (one microsecond)
SEGMENT_PRECISION = 1e-6


@dataclass
class Segment:
    """
    Time interval

    Parameters
    ----------
    start : float
        interval start time, in seconds.
    end : float
        interval end time, in seconds.


    Segments can be compared and sorted using the standard operators:

    >>> Segment(0, 1) == Segment(0, 1.)
    True
    >>> Segment(0, 1) != Segment(3, 4)
    True
    >>> Segment(0, 1) < Segment(2, 3)
    True
    >>> Segment(0, 1) < Segment(0, 2)
    True
    >>> Segment(1, 2) < Segment(0, 3)
    False

    Note
    ----
    A segment is smaller than another segment if one of these two conditions is verified:

      - `segment.start < other_segment.start`
      - `segment.start == other_segment.start` and `segment.end < other_segment.end`

    """
    start: float = 0.0
    end: float = 0.0

    def __bool__(self):
        """Emptiness

        >>> if segment:
        ...    # segment is not empty.
        ... else:
        ...    # segment is empty.

        Note
        ----
        A segment is considered empty if its end time is smaller than its
        start time, or its duration is smaller than 1μs.
        """
        return (self.end - self.start) > SEGMENT_PRECISION

    @property
    def duration(self):
        """Segment duration (read-only)"""
        return self.end - self.start if self else 0.

    @property
    def middle(self):
        """Segment mid-time (read-only)"""
        return .5 * (self.start + self.end)

    def __iter__(self):
        """Unpack segment boundaries
        >>> segment = Segment(start, end)
        >>> start, end = segment
        """
        # todo: is there a reason for not returning a tuple?
        yield self.start
        yield self.end

    def copy(self) -> 'Segment':
        """Get a copy of the segment

        Returns
        -------
        copy : Segment
            Copy of the segment.
        """
        return Segment(start=self.start, end=self.end)

    # ------------------------------------------------------- #
    # Inclusion (in), intersection (&), union (|) and gap (^) #
    # ------------------------------------------------------- #

    def __contains__(self, other: 'Segment'):
        """Inclusion

        >>> segment = Segment(start=0, end=10)
        >>> Segment(start=3, end=10) in segment:
        True
        >>> Segment(start=5, end=15) in segment:
        False
        """
        return (self.start <= other.start) and (self.end >= other.end)

    def __and__(self, other):
        """Intersection

        >>> segment = Segment(0, 10)
        >>> other_segment = Segment(5, 15)
        >>> segment & other_segment
        <Segment(5, 10)>

        Note
        ----
        When the intersection is empty, an empty segment is returned:

        >>> segment = Segment(0, 10)
        >>> other_segment = Segment(15, 20)
        >>> intersection = segment & other_segment
        >>> if not intersection:
        ...    # intersection is empty.
        """
        start = max(self.start, other.start)
        end = min(self.end, other.end)
        return Segment(start=start, end=end)

    def intersects(self, other: 'Segment'):
        """Check whether two segments intersect each other

        Parameters
        ----------
        other : Segment
            Other segment

        Returns
        -------
        intersect : bool
            True if segments intersect, False otherwise
        """

        return (self.start < other.start and
                other.start < self.end - SEGMENT_PRECISION) or \
               (self.start > other.start and
                self.start < other.end - SEGMENT_PRECISION) or \
               (self.start == other.start)

    def overlaps(self, t: float):
        """Check if segment overlaps a given time

        Parameters
        ----------
        t : float
            Time, in seconds.

        Returns
        -------
        overlap: bool
            True if segment overlaps time t, False otherwise.
        """
        return self.start <= t and self.end >= t

    def __or__(self, other: 'Segment'):
        """Union

        >>> segment = Segment(0, 10)
        >>> other_segment = Segment(5, 15)
        >>> segment | other_segment
        <Segment(0, 15)>

        Note
        ----
        When a gap exists between the segment, their union covers the gap as well:

        >>> segment = Segment(0, 10)
        >>> other_segment = Segment(15, 20)
        >>> segment | other_segment
        <Segment(0, 20)
        """

        # if segment is empty, union is the other one
        if not self:
            return other
        # if other one is empty, union is self
        if not other:
            return self

        # otherwise, do what's meant to be...
        start = min(self.start, other.start)
        end = max(self.end, other.end)
        return Segment(start=start, end=end)

    def __xor__(self, other: 'Segment'):
        """Gap

        >>> segment = Segment(0, 10)
        >>> other_segment = Segment(15, 20)
        >>> segment ^ other_segment
        <Segment(10, 15)

        Note
        ----
        The gap between a segment and an empty segment is not defined.

        >>> segment = Segment(0, 10)
        >>> empty_segment = Segment(11, 11)
        >>> segment ^ empty_segment
        ValueError: The gap between a segment and an empty segment is not defined.
        """

        # if segment is empty, xor is not defined
        if (not self) or (not other):
            raise ValueError(
                'The gap between a segment and an empty segment '
                'is not defined.')

        start = min(self.end, other.end)
        end = max(self.start, other.start)
        return Segment(start=start, end=end)

    def _str_helper(self, seconds: float):
        from datetime import timedelta
        negative = seconds < 0
        seconds = abs(seconds)
        td = timedelta(seconds=seconds)
        seconds = td.seconds + 86400 * td.days
        microseconds = td.microseconds
        hours, remainder = divmod(seconds, 3600)
        minutes, seconds = divmod(remainder, 60)
        return '%s%02d:%02d:%02d.%03d' % (
            '-' if negative else ' ', hours, minutes,
            seconds, microseconds / 1000)

    def __str__(self):
        """Human-readable representation

        >>> print(Segment(1337, 1337 + 0.42))
        [ 00:22:17.000 -->  00:22:17.420]

        Note
        ----
        Empty segments are printed as "[]"
        """
        if self:
            return '[%s --> %s]' % (self._str_helper(self.start),
                                    self._str_helper(self.end))
        return '[]'

<<<<<<< HEAD
    def pretty(self):
        # TODO: where does warning come from?
        warnings.warn(
            '"pretty" has been replaced by "__str__"',
            DeprecationWarning)
        return self.__str__()

=======
>>>>>>> 5b5ec832
    def __repr__(self):
        """Computer-readable representation

        >>> Segment(1337, 1337 + 0.42)
        <Segment(1337, 1337.42)>
        """
        return '<Segment(%g, %g)>' % (self.start, self.end)

    def for_json(self):
        """Serialization

        See also
        --------
        :mod:`pyannote.core.json`
        """
        return {'start': self.start, 'end': self.end}

    @classmethod
    def from_json(cls, data):
        """Deserialization

        See also
        --------
        :mod:`pyannote.core.json`
        """
        return cls(start=data['start'], end=data['end'])

    def _repr_png_(self):
        """IPython notebook support

        See also
        --------
        :mod:`pyannote.core.notebook`
        """
        from .notebook import repr_segment
        return repr_segment(self)


class SlidingWindow:
    """Sliding window

    Parameters
    ----------
    duration : float > 0, optional
        Window duration, in seconds. Default is 30 ms.
    step : float > 0, optional
        Step between two consecutive position, in seconds. Default is 10 ms.
    start : float, optional
        First start position of window, in seconds. Default is 0.
    end : float > `start`, optional
        Default is infinity (ie. window keeps sliding forever)

    Examples
    --------

    >>> sw = SlidingWindow(duration, step, start)
    >>> frame_range = (a, b)
    >>> frame_range == sw.toFrameRange(sw.toSegment(*frame_range))
    ... True

    >>> segment = Segment(A, B)
    >>> new_segment = sw.toSegment(*sw.toFrameRange(segment))
    >>> abs(segment) - abs(segment & new_segment) < .5 * sw.step

    >>> sw = SlidingWindow(end=0.1)
    >>> print(next(sw))
    [ 00:00:00.000 -->  00:00:00.030]
    >>> print(next(sw))
    [ 00:00:00.010 -->  00:00:00.040]
    """

    def __init__(self, duration=0.030, step=0.010, start=0.000, end=None):

        # duration must be a float > 0
        if duration <= 0:
            raise ValueError("'duration' must be a float > 0.")
        self.__duration = duration

        # step must be a float > 0
        if step <= 0:
            raise ValueError("'step' must be a float > 0.")
        self.__step = step

        # start must be a float.
        self.__start = start

        # if end is not provided, set it to infinity
        if end is None:
            self.__end = np.inf
        else:
            # end must be greater than start
            if end <= start:
                raise ValueError("'end' must be greater than 'start'.")
            self.__end = end

        # current index of iterator
        self.__i = -1

    @property
    def start(self):
        """Sliding window start time in seconds."""
        return self.__start

    @property
    def end(self):
        """Sliding window end time in seconds."""
        return self.__end

    @property
    def step(self):
        """Sliding window step in seconds."""
        return self.__step

    @property
    def duration(self):
        """Sliding window duration in seconds."""
        return self.__duration

    def closest_frame(self, t: float) -> int:
        """Closest frame to timestamp.

        Parameters
        ----------
        t : float
            Timestamp, in seconds.

        Returns
        -------
        index : int
            Index of frame whose middle is the closest to `timestamp`

        """
        return int(np.rint(
            (t - self.__start - .5 * self.__duration) / self.__step
        ))

    def samples(self, from_duration: float, mode: str = 'strict') -> int:
        """Number of frames

        Parameters
        ----------
        from_duration : float
            Duration in seconds.
        mode : {'strict', 'loose', 'center'}
            In 'strict' mode, computes the maximum number of consecutive frames
            that can be fitted into a segment with duration `from_duration`.
            In 'loose' mode, computes the maximum number of consecutive frames
            intersecting a segment with duration `from_duration`.
            In 'center' mode, computes the average number of consecutive frames
            where the first one is centered on the start time and the last one
            is centered on the end time of a segment with duration
            `from_duration`.

        """
        if mode == 'strict':
            return int(np.floor((from_duration - self.duration) / self.step)) + 1

        elif mode == 'loose':
            return int(np.floor((from_duration + self.duration) / self.step))

        elif mode == 'center':
            return int(np.rint((from_duration / self.step)))

    def crop(self, focus: Union[Segment, 'Timeline'],
             mode: str = 'loose',
             fixed: Optional[float] = None,
             return_ranges: Optional[bool] = False) -> np.ndarray:
        """Crop sliding window

        Parameters
        ----------
        focus : `Segment` or `Timeline`
        mode : {'strict', 'loose', 'center'}, optional
            In 'strict' mode, only indices of segments fully included in
            'focus' support are returned. In 'loose' mode, indices of any
            intersecting segments are returned. In 'center' mode, first and
            last positions are chosen to be the positions whose centers are the
            closest to 'focus' start and end times. Defaults to 'loose'.
        fixed : float, optional
            Overrides `Segment` 'focus' duration and ensures that the number of
            returned frames is fixed (which might otherwise not be the case
            because of rounding erros).
        return_ranges : bool, optional
            Return as list of ranges. Defaults to indices numpy array.

        Returns
        -------
        indices : np.array (or list of ranges)
            Array of unique indices of matching segments
        """

        from .timeline import Timeline

        if not isinstance(focus, (Segment, Timeline)):
            msg = '"focus" must be a `Segment` or `Timeline` instance.'
            raise TypeError(msg)

        if isinstance(focus, Timeline):

            if fixed is not None:
                msg = "'fixed' is not supported with `Timeline` 'focus'."
                raise ValueError(msg)

            if return_ranges:
                ranges = []

                for i, s in enumerate(focus.support()):
                    rng = self.crop(s, mode=mode, fixed=fixed,
                                    return_ranges=True)

                    # if first or disjoint segment, add it
                    if i == 0 or rng[0][0] > ranges[-1][1]:
                        ranges += rng

                    # if overlapping segment, update last range
                    else:
                        ranges[-1][1] = rng[0][1]

                return ranges

            # concatenate all indices
            indices = np.hstack([
                self.crop(s, mode=mode, fixed=fixed, return_ranges=False)
                for s in focus.support()])

            # remove duplicate indices
            return np.unique(indices)

        # 'focus' is a `Segment` instance

        if mode == 'loose':

            # find smallest integer i such that
            # self.start + i x self.step + self.duration >= focus.start
            i_ = (focus.start - self.duration - self.start) / self.step
            i = int(np.ceil(i_))

            if fixed is None:
                # find largest integer j such that
                # self.start + j x self.step <= focus.end
                j_ = (focus.end - self.start) / self.step
                j = int(np.floor(j_))
                rng = (i, j + 1)

            else:
                n = self.samples(fixed, mode='loose')
                rng = (i, i + n)

        elif mode == 'strict':

            # find smallest integer i such that
            # self.start + i x self.step >= focus.start
            i_ = (focus.start - self.start) / self.step
            i = int(np.ceil(i_))

            if fixed is None:

                # find largest integer j such that
                # self.start + j x self.step + self.duration <= focus.end
                j_ = (focus.end - self.duration - self.start) / self.step
                j = int(np.floor(j_))
                rng = (i, j + 1)

            else:
                n = self.samples(fixed, mode='strict')
                rng = (i, i + n)

        elif mode == 'center':

            # find window position whose center is the closest to focus.start
            i = self.closest_frame(focus.start)

            if fixed is None:
                # find window position whose center is the closest to focus.end
                j = self.closest_frame(focus.end)
                rng = (i, j + 1)
            else:
                n = self.samples(fixed, mode='center')
                rng = (i, i + n)

        else:
            msg = "'mode' must be one of {'loose', 'strict', 'center'}."
            raise ValueError(msg)

        if return_ranges:
            return [list(rng)]

        return np.array(range(*rng), dtype=np.int64)

    # TODO : this is not PEP8, should be segment_to_range
    def segmentToRange(self, segment: Segment) -> Tuple[int, int]:
        """Convert segment to 0-indexed frame range

        Parameters
        ----------
        segment : Segment

        Returns
        -------
        i0 : int
            Index of first frame
        n : int
            Number of frames

        Examples
        --------

            >>> window = SlidingWindow()
            >>> print window.segmentToRange(Segment(10, 15))
            i0, n

        """
        # find closest frame to segment start
        i0 = self.closest_frame(segment.start)

        # number of steps to cover segment duration
        n = int(segment.duration / self.step) + 1

        return i0, n

    # TODO : this is not PEP8, should be range_to_segment
    def rangeToSegment(self, i0: int, n: int) -> Segment:
        """Convert 0-indexed frame range to segment

        Each frame represents a unique segment of duration 'step', centered on
        the middle of the frame.

        The very first frame (i0 = 0) is the exception. It is extended to the
        sliding window start time.

        Parameters
        ----------
        i0 : int
            Index of first frame
        n : int
            Number of frames

        Returns
        -------
        segment : Segment

        Examples
        --------

            >>> window = SlidingWindow()
            >>> print window.rangeToSegment(3, 2)
            [ --> ]

        """

        # frame start time
        # start = self.start + i0 * self.step
        # frame middle time
        # start += .5 * self.duration
        # subframe start time
        # start -= .5 * self.step
        start = self.__start + (i0 - .5) * self.__step + .5 * self.__duration
        duration = n * self.__step
        end = start + duration

        # extend segment to the beginning of the timeline
        if i0 == 0:
            start = self.start

        return Segment(start, end)

    # TODO : this is not PEP8, should be samples_to_duration
    def samplesToDuration(self, nSamples: int) -> float:
        """Returns duration of samples"""
        return self.rangeToSegment(0, nSamples).duration

    # TODO : this is not PEP8, should be duration_to_samples
    def durationToSamples(self, duration: float) -> int:
        """Returns samples in duration"""
        return self.segmentToRange(Segment(0, duration))[1]

    def __getitem__(self, i: int) -> Segment:
        """
        Parameters
        ----------
        i : int
            Index of sliding window position

        Returns
        -------
        segment : :class:`Segment`
            Sliding window at ith position

        """

        # window start time at ith position
        start = self.__start + i * self.__step

        # in case segment starts after the end,
        # return an empty segment
        if start >= self.__end:
            return None

        return Segment(start=start, end=start + self.__duration)

    def next(self) -> Segment:
        return self.__next__()

    def __next__(self):
        self.__i += 1
        window = self[self.__i]

        if window:
            return window
        else:
            raise StopIteration()

    def __iter__(self):
        """Sliding window iterator

        Use expression 'for segment in sliding_window'

        Examples
        --------

        >>> window = SlidingWindow(end=0.1)
        >>> for segment in window:
        ...     print(segment)
        [ 00:00:00.000 -->  00:00:00.030]
        [ 00:00:00.010 -->  00:00:00.040]
        [ 00:00:00.020 -->  00:00:00.050]
        [ 00:00:00.030 -->  00:00:00.060]
        [ 00:00:00.040 -->  00:00:00.070]
        [ 00:00:00.050 -->  00:00:00.080]
        [ 00:00:00.060 -->  00:00:00.090]
        [ 00:00:00.070 -->  00:00:00.100]
        [ 00:00:00.080 -->  00:00:00.110]
        [ 00:00:00.090 -->  00:00:00.120]
        """

        # reset iterator index
        self.__i = -1
        return self

    def __len__(self):
        """Number of positions

        Equivalent to len([segment for segment in window])

        Returns
        -------
        length : int
            Number of positions taken by the sliding window
            (from start times to end times)

        """
        if np.isinf(self.__end):
            raise ValueError('infinite sliding window.')

        # start looking for last position
        # based on frame closest to the end
        i = self.closest_frame(self.__end)

        while (self[i]):
            i += 1
        length = i

        return length

    def copy(self) -> 'SlidingWindow':
        """Duplicate sliding window"""
        duration = self.duration
        step = self.step
        start = self.start
        end = self.end
        sliding_window = self.__class__(
            duration=duration, step=step, start=start, end=end
        )
        return sliding_window<|MERGE_RESOLUTION|>--- conflicted
+++ resolved
@@ -316,16 +316,7 @@
                                     self._str_helper(self.end))
         return '[]'
 
-<<<<<<< HEAD
-    def pretty(self):
-        # TODO: where does warning come from?
-        warnings.warn(
-            '"pretty" has been replaced by "__str__"',
-            DeprecationWarning)
-        return self.__str__()
-
-=======
->>>>>>> 5b5ec832
+
     def __repr__(self):
         """Computer-readable representation
 
