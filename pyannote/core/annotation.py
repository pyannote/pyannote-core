#!/usr/bin/env python
# encoding: utf-8

# The MIT License (MIT)

# Copyright (c) 2014-2019 CNRS

# Permission is hereby granted, free of charge, to any person obtaining a copy
# of this software and associated documentation files (the "Software"), to deal
# in the Software without restriction, including without limitation the rights
# to use, copy, modify, merge, publish, distribute, sublicense, and/or sell
# copies of the Software, and to permit persons to whom the Software is
# furnished to do so, subject to the following conditions:

# The above copyright notice and this permission notice shall be included in
# all copies or substantial portions of the Software.

# THE SOFTWARE IS PROVIDED "AS IS", WITHOUT WARRANTY OF ANY KIND, EXPRESS OR
# IMPLIED, INCLUDING BUT NOT LIMITED TO THE WARRANTIES OF MERCHANTABILITY,
# FITNESS FOR A PARTICULAR PURPOSE AND NONINFRINGEMENT. IN NO EVENT SHALL THE
# AUTHORS OR COPYRIGHT HOLDERS BE LIABLE FOR ANY CLAIM, DAMAGES OR OTHER
# LIABILITY, WHETHER IN AN ACTION OF CONTRACT, TORT OR OTHERWISE, ARISING FROM,
# OUT OF OR IN CONNECTION WITH THE SOFTWARE OR THE USE OR OTHER DEALINGS IN THE
# SOFTWARE.

# AUTHORS
# Hervé BREDIN - http://herve.niderb.fr


"""
##########
Annotation
##########

.. plot:: pyplots/annotation.py

:class:`pyannote.core.Annotation` instances are ordered sets of non-empty
tracks:

  - ordered, because segments are sorted by start time (and end time in case of tie)
  - set, because one cannot add twice the same track
  - non-empty, because one cannot add empty track

A track is a (support, name) pair where `support` is a Segment instance,
and `name` is an additional identifier so that it is possible to add multiple
tracks with the same support.

To define the annotation depicted above:

.. code-block:: ipython

    In [1]: from pyannote.core import Annotation, Segment

    In [6]: annotation = Annotation()
       ...: annotation[Segment(1, 5)] = 'Carol'
       ...: annotation[Segment(6, 8)] = 'Bob'
       ...: annotation[Segment(12, 18)] = 'Carol'
       ...: annotation[Segment(7, 20)] = 'Alice'
       ...:

which is actually a shortcut for

.. code-block:: ipython

    In [6]: annotation = Annotation()
       ...: annotation[Segment(1, 5), '_'] = 'Carol'
       ...: annotation[Segment(6, 8), '_'] = 'Bob'
       ...: annotation[Segment(12, 18), '_'] = 'Carol'
       ...: annotation[Segment(7, 20), '_'] = 'Alice'
       ...:

where all tracks share the same (default) name ``'_'``.

In case two tracks share the same support, use a different track name:

.. code-block:: ipython

    In [6]: annotation = Annotation(uri='my_video_file', modality='speaker')
       ...: annotation[Segment(1, 5), 1] = 'Carol'  # track name = 1
       ...: annotation[Segment(1, 5), 2] = 'Bob'    # track name = 2
       ...: annotation[Segment(12, 18)] = 'Carol'
       ...:

The track name does not have to be unique over the whole set of tracks.

.. note::

  The optional *uri* and *modality* keywords argument can be used to remember
  which document and modality (e.g. speaker or face) it describes.

Several convenient methods are available. Here are a few examples:

.. code-block:: ipython

  In [9]: annotation.labels()   # sorted list of labels
  Out[9]: ['Bob', 'Carol']

  In [10]: annotation.chart()   # label duration chart
  Out[10]: [('Carol', 10), ('Bob', 4)]

  In [11]: list(annotation.itertracks())
  Out[11]: [(<Segment(1, 5)>, 1), (<Segment(1, 5)>, 2), (<Segment(12, 18)>, u'_')]

  In [12]: annotation.label_timeline('Carol')
  Out[12]: <Timeline(uri=my_video_file, segments=[<Segment(1, 5)>, <Segment(12, 18)>])>

See :class:`pyannote.core.Annotation` for the complete reference.
"""
from collections import defaultdict
import itertools
from typing import Optional, Dict, Union, Iterable, List, Set, TextIO, Tuple, Iterator

import numpy as np
import pandas as pd
from sortedcontainers import SortedDict

from . import PYANNOTE_URI, PYANNOTE_MODALITY, \
    PYANNOTE_SEGMENT, PYANNOTE_TRACK, PYANNOTE_LABEL
from .json import PYANNOTE_JSON, PYANNOTE_JSON_CONTENT
from .segment import Segment
from .timeline import Timeline
from .utils.generators import string_generator, int_generator
from .utils.types import Label, Key, Support, LabelGenerator, TrackName, CropMode


class Annotation:
    """Annotation

    Parameters
    ----------
    uri : string, optional
        name of annotated resource (e.g. audio or video file)
    modality : string, optional
        name of annotated modality

    Returns
    -------
    annotation : Annotation
        New annotation

    """

    @classmethod
    def from_df(cls,
                df: pd.DataFrame,
                uri: Optional[str] = None,
                modality: Optional[str] = None) -> 'Annotation':

        df = df[[PYANNOTE_SEGMENT, PYANNOTE_TRACK, PYANNOTE_LABEL]]
        return Annotation.from_records(
            df.itertuples(index=False), uri, modality)

    def __init__(self, uri: Optional[str] = None, modality: Optional[str] = None):

        self._uri: Optional[str] = uri
        self.modality: Optional[str] = modality

        # sorted dictionary
        # keys: annotated segments
        # values: {track: label} dictionary
        self._tracks: Dict[Segment, Dict[TrackName, Label]] = SortedDict()

        # dictionary
        # key: label
        # value: timeline
        self._labels: Dict[Label, Timeline] = {}
        self._labelNeedsUpdate: [Label, bool] = {}

        # timeline meant to store all annotated segments
        self._timeline: Timeline = None
        self._timelineNeedsUpdate: bool = True

    @property
    def uri(self):
        return self._uri

    @uri.setter
    def uri(self, uri: str):
        # update uri for all internal timelines
        for label in self.labels():
            timeline = self.label_timeline(label, copy=False)
            timeline.uri = uri
        timeline = self.get_timeline(copy=False)
        timeline.uri = uri
        self._uri = uri

    def _updateLabels(self):

        # list of labels that needs to be updated
        update = set(
            label for label, update in self._labelNeedsUpdate.items() if update)

        # accumulate segments for updated labels
        _segments = {label: [] for label in update}
        for segment, track, label in self.itertracks(yield_label=True):
            if label in update:
                _segments[label].append(segment)

        # create timeline with accumulated segments for updated labels
        for label in update:
            if _segments[label]:
                self._labels[label] = Timeline(
                    segments=_segments[label], uri=self.uri)
                self._labelNeedsUpdate[label] = False
            else:
                self._labels.pop(label, None)
                self._labelNeedsUpdate.pop(label, None)

    def __len__(self):
        """Number of segments

        >>> len(annotation)  # annotation contains three segments
        3
        """
        return len(self._tracks)

    def __nonzero__(self):
        return self.__bool__()

    def __bool__(self):
        """Emptiness

        >>> if annotation:
        ...    # annotation is empty
        ... else:
        ...    # annotation is not empty
        """
        return len(self._tracks) > 0

    def itersegments(self):
        """Iterate over segments (in chronological order)

        >>> for segment in annotation.itersegments():
        ...     # do something with the segment

        See also
        --------
        :class:`pyannote.core.Segment` describes how segments are sorted.
        """
        return iter(self._tracks)

    def itertracks(self, yield_label: bool = False) \
            -> Iterator[Union[
                             Tuple[Segment, TrackName],
                             Tuple[Segment, TrackName, Label]
                         ]]:
        """Iterate over tracks (in chronological order)

        Parameters
        ----------
        yield_label : bool, optional
            When True, yield (segment, track, label) tuples, such that
            annotation[segment, track] == label. Defaults to yielding
            (segment, track) tuple.

        Examples
        --------

        >>> for segment, track in annotation.itertracks():
        ...     # do something with the track

        >>> for segment, track, label in annotation.itertracks(yield_label=True):
        ...     # do something with the track and its label
        """

        for segment, tracks in self._tracks.items():
            for track, lbl in sorted(tracks.items(),
                                     key=lambda tl: (str(tl[0]), str(tl[1]))):
                if yield_label:
                    yield segment, track, lbl
                else:
                    yield segment, track

    def _updateTimeline(self):
        self._timeline = Timeline(segments=self._tracks, uri=self.uri)
        self._timelineNeedsUpdate = False

    def get_timeline(self, copy: bool = True) -> Timeline:
        """Get timeline made of all annotated segments

        Parameters
        ----------
        copy : bool, optional
            Defaults (True) to returning a copy of the internal timeline.
            Set to False to return the actual internal timeline (faster).

        Returns
        -------
        timeline : Timeline
            Timeline made of all annotated segments.

        Note
        ----
        In case copy is set to False, be careful **not** to modify the returned
        timeline, as it may lead to weird subsequent behavior of the annotation
        instance.

        """
        if self._timelineNeedsUpdate:
            self._updateTimeline()
        if copy:
            return self._timeline.copy()
        return self._timeline

    def __eq__(self, other: 'Annotation'):
        """Equality

        >>> annotation == other

        Two annotations are equal if and only if their tracks and associated
        labels are equal.
        """
        pairOfTracks = itertools.zip_longest(
            self.itertracks(yield_label=True),
            other.itertracks(yield_label=True))
        return all(t1 == t2 for t1, t2 in pairOfTracks)

    def __ne__(self, other: 'Annotation'):
        """Inequality"""
        pairOfTracks = itertools.zip_longest(
            self.itertracks(yield_label=True),
            other.itertracks(yield_label=True))

        return any(t1 != t2 for t1, t2 in pairOfTracks)

    def __contains__(self, included: Union[Segment, Timeline]):
        """Inclusion

        Check whether every segment of `included` does exist in annotation.

        Parameters
        ----------
        included : Segment or Timeline
            Segment or timeline being checked for inclusion

        Returns
        -------
        contains : bool
            True if every segment in `included` exists in timeline,
            False otherwise

        """
        return included in self.get_timeline(copy=False)

    def write_rttm(self, file: TextIO):
        """Dump annotation to file using RTTM format

        Parameters
        ----------
        file : file object

        Usage
        -----
        >>> with open('file.rttm', 'w') as file:
        ...     annotation.write_rttm(file)
        """

        uri = self.uri if self.uri else "<NA>"
        if ' ' in uri:
            msg = f"{uri} : There shouldn't be spaces in file uris."
            raise ValueError(msg)
        for segment, _, label in self.itertracks(yield_label=True):
            if ' ' in label:
                msg = f"{uri} : There shouldn't be spaces in labels. Got {label}."
                raise ValueError(msg)
            line = (
                f'SPEAKER {uri} 1 {segment.start:.3f} {segment.duration:.3f} '
                f'<NA> <NA> {label} <NA> <NA>\n'
            )
            file.write(line)

    def crop(self, support: Support, mode: CropMode = 'intersection'):
        """Crop annotation to new support

        Parameters
        ----------
        support : Segment, Timeline or Annotation
            If `support` is a `Timeline`, its support is used.
            Else, if `support` is an `Annotation` cropping is done only if
                both annotations share the same labels  
        mode : {'strict', 'loose', 'intersection'}, optional
            Controls how segments that are not fully included in `support` are
            handled. 'strict' mode only keeps fully included segments. 'loose'
            mode keeps any intersecting segment. 'intersection' mode keeps any
            intersecting segment but replace them by their actual intersection.

        Returns
        -------
        cropped : Annotation
            Cropped annotation

        Note
        ----
        In 'intersection' mode, the best is done to keep the track names
        unchanged. However, in some cases where two original segments are
        cropped into the same resulting segments, conflicting track names are
        modified to make sure no track is lost.

        """
        # TODO speed things up by working directly with annotation internals

        cropped = self.__class__(uri=self.uri, modality=self.modality)

        if isinstance(support, Segment):
            support = Timeline(segments=[support], uri=self.uri)
            return self.crop(support, mode=mode)

        elif isinstance(support, Timeline):

<<<<<<< HEAD
=======
            # if 'support' is a `Timeline`, we use its support
            support = support.support()
            cropped = self.__class__(uri=self.uri, modality=self.modality)

>>>>>>> 25621c7a
            if mode == 'loose':

                _tracks = {}
                _labels = set([])

                for segment, _ in \
                        self.get_timeline(copy=False).co_iter(support):
                    tracks = dict(self._tracks[segment])
                    _tracks[segment] = tracks
                    _labels.update(tracks.values())

                cropped._tracks = SortedDict(_tracks)

                cropped._labelNeedsUpdate = {label: True for label in _labels}
                cropped._labels = {label: None for label in _labels}

                cropped._timelineNeedsUpdate = True
                cropped._timeline = None

                return cropped

            elif mode == 'strict':

                _tracks = {}
                _labels = set([])

                for segment, other_segment in \
                        self.get_timeline(copy=False).co_iter(support):

                    if segment not in other_segment:
                        continue

                    tracks = dict(self._tracks[segment])
                    _tracks[segment] = tracks
                    _labels.update(tracks.values())

                cropped._tracks = SortedDict(_tracks)

                cropped._labelNeedsUpdate = {label: True for label in _labels}
                cropped._labels = {label: None for label in _labels}

                cropped._timelineNeedsUpdate = True
                cropped._timeline = None

                return cropped

            elif mode == 'intersection':

                for segment, other_segment in \
                        self.get_timeline(copy=False).co_iter(support):

                    intersection = segment & other_segment
                    for track, label in self._tracks[segment].items():
                        track = cropped.new_track(intersection,
                                                  candidate=track)
                        cropped[intersection, track] = label

                return cropped

            else:
                raise NotImplementedError("unsupported mode: '%s'" % mode)
                
        elif isinstance(support,Annotation):
            if mode == 'intersection':
                for segment, other_segment in \
                        self.get_timeline(copy=False).co_iter(support.get_timeline(copy=False)):
                    label,other_label=annotation.get_labels(segment),support.get_labels(other_segment)
                    labels=label & other_label
                    if bool(labels):
                        intersection = segment & other_segment
                        for track,label in zip(self._tracks[segment],labels):
                            track = cropped.new_track(intersection,
                                                      candidate=track)
                            cropped[intersection, track] = label

<<<<<<< HEAD
                return cropped
            else:
                raise NotImplementedError("unsupported mode: '%s'" % mode)
        else:
            raise TypeError(f"got an invalid type for support: {type(support)}")

    def get_tracks(self, segment):
=======
    def get_tracks(self, segment: Segment) -> Set[TrackName]:
>>>>>>> 25621c7a
        """Query tracks by segment

        Parameters
        ----------
        segment : Segment
            Query

        Returns
        -------
        tracks : set
            Set of tracks

        Note
        ----
        This will return an empty set if segment does not exist.
        """
        return set(self._tracks.get(segment, {}).keys())

    def has_track(self, segment: Segment, track: TrackName) -> bool:
        """Check whether a given track exists

        Parameters
        ----------
        segment : Segment
            Query segment
        track :
            Query track

        Returns
        -------
        exists : bool
            True if track exists for segment
        """
        return track in self._tracks.get(segment, {})

    def copy(self) -> 'Annotation':
        """Get a copy of the annotation

        Returns
        -------
        annotation : Annotation
            Copy of the annotation
        """

        # create new empty annotation
        copied = self.__class__(uri=self.uri, modality=self.modality)

        # deep copy internal track dictionary
        _tracks, _labels = [], set([])
        for key, value in self._tracks.items():
            _labels.update(value.values())
            _tracks.append((key, dict(value)))

        copied._tracks = SortedDict(_tracks)

        copied._labels = {label: None for label in _labels}
        copied._labelNeedsUpdate = {label: True for label in _labels}

        copied._timeline = None
        copied._timelineNeedsUpdate = True

        return copied

    def new_track(self, segment: Segment,
                  candidate: Optional[TrackName] = None,
                  prefix: Optional[str] = None) -> TrackName:
        """Generate a new track name for given segment

        Ensures that the returned track name does not already
        exist for the given segment.

        Parameters
        ----------
        segment : Segment
            Segment for which a new track name is generated.
        candidate : any valid track name, optional
            When provided, try this candidate name first.
        prefix : str, optional
            Track name prefix. Defaults to the empty string ''.

        Returns
        -------
        name : str
            New track name
        """

        # obtain list of existing tracks for segment
        existing_tracks = set(self._tracks.get(segment, {}))

        # if candidate is provided, check whether it already exists
        # in case it does not, use it
        if (candidate is not None) and (candidate not in existing_tracks):
            return candidate

        # no candidate was provided or the provided candidate already exists
        # we need to create a brand new one

        # by default (if prefix is not provided), use ''
        if prefix is None:
            prefix = ''

        # find first non-existing track name for segment
        # eg. if '0' exists, try '1', then '2', ...
        count = 0
        while ('%s%d' % (prefix, count)) in existing_tracks:
            count += 1

        # return first non-existing track name
        return '%s%d' % (prefix, count)

    def __str__(self):
        """Human-friendly representation"""
        # TODO: use pandas.DataFrame
        return "\n".join(["%s %s %s" % (s, t, l)
                          for s, t, l in self.itertracks(yield_label=True)])

    def __delitem__(self, key: Key):
        """Delete one track

        >>> del annotation[segment, track]

        Delete all tracks of a segment

        >>> del annotation[segment]
        """

        # del annotation[segment]
        if isinstance(key, Segment):

            # Pop segment out of dictionary
            # and get corresponding tracks
            # Raises KeyError if segment does not exist
            tracks = self._tracks.pop(key)

            # mark timeline as modified
            self._timelineNeedsUpdate = True

            # mark every label in tracks as modified
            for track, label in tracks.items():
                self._labelNeedsUpdate[label] = True

        # del annotation[segment, track]
        elif isinstance(key, tuple) and len(key) == 2:

            # get segment tracks as dictionary
            # if segment does not exist, get empty dictionary
            # Raises KeyError if segment does not exist
            tracks = self._tracks[key[0]]

            # pop track out of tracks dictionary
            # and get corresponding label
            # Raises KeyError if track does not exist
            label = tracks.pop(key[1])

            # mark label as modified
            self._labelNeedsUpdate[label] = True

            # if tracks dictionary is now empty,
            # remove segment as well
            if not tracks:
                self._tracks.pop(key[0])
                self._timelineNeedsUpdate = True

        else:
            raise NotImplementedError(
                'Deletion only works with Segment or (Segment, track) keys.')

    # label = annotation[segment, track]
    def __getitem__(self, key: Key) -> Label:
        """Get track label

        >>> label = annotation[segment, track]

        Note
        ----
        ``annotation[segment]`` is equivalent to ``annotation[segment, '_']``

        """

        if isinstance(key, Segment):
            key = (key, '_')

        return self._tracks[key[0]][key[1]]

    # annotation[segment, track] = label
    def __setitem__(self, key: Key, label: Label):
        """Add new or update existing track

        >>> annotation[segment, track] = label

        If (segment, track) does not exist, it is added.
        If (segment, track) already exists, it is updated.

        Note
        ----
        ``annotation[segment] = label`` is equivalent to ``annotation[segment, '_'] = label``

        Note
        ----
        If `segment` is empty, it does nothing.
        """

        if isinstance(key, Segment):
            key = (key, '_')

        segment, track = key

        # do not add empty track
        if not segment:
            return

        # in case we create a new segment
        # mark timeline as modified
        if segment not in self._tracks:
            self._tracks[segment] = {}
            self._timelineNeedsUpdate = True

        # in case we modify an existing track
        # mark old label as modified
        if track in self._tracks[segment]:
            old_label = self._tracks[segment][track]
            self._labelNeedsUpdate[old_label] = True

        # mark new label as modified
        self._tracks[segment][track] = label
        self._labelNeedsUpdate[label] = True

    def empty(self) -> 'Annotation':
        """Return an empty copy

        Returns
        -------
        empty : Annotation
            Empty annotation using the same 'uri' and 'modality' attributes.

        """
        return self.__class__(uri=self.uri, modality=self.modality)

    def labels(self) -> List[Label]:
        """Get sorted list of labels

        Returns
        -------
        labels : list
            Sorted list of labels
        """
        if any([lnu for lnu in self._labelNeedsUpdate.values()]):
            self._updateLabels()
        return sorted(self._labels, key=str)

    def get_labels(self, segment: Segment, unique: bool = True) -> Set[Label]:
        """Query labels by segment

        Parameters
        ----------
        segment : Segment
            Query
        unique : bool, optional
            When False, return the list of (possibly repeated) labels.
            Defaults to returning the set of labels.

        Returns
        -------
        labels : set
            Set of labels for `segment` if it exists, empty set otherwise.

        Examples
        --------
        >>> annotation = Annotation()
        >>> segment = Segment(0, 2)
        >>> annotation[segment, 'speaker1'] = 'Bernard'
        >>> annotation[segment, 'speaker2'] = 'John'
        >>> print sorted(annotation.get_labels(segment))
        set(['Bernard', 'John'])
        >>> print annotation.get_labels(Segment(1, 2))
        set([])

        """

        labels = self._tracks.get(segment, {}).values()

        if unique:
            return set(labels)

        return labels

    def subset(self, labels: Iterable[Label], invert: bool = False) \
            -> 'Annotation':
        """Filter annotation by labels

        Parameters
        ----------
        labels : iterable
            List of filtered labels
        invert : bool, optional
            If invert is True, extract all but requested labels

        Returns
        -------
        filtered : Annotation
            Filtered annotation
        """

        labels = set(labels)

        if invert:
            labels = set(self.labels()) - labels
        else:
            labels = labels & set(self.labels())

        sub = self.__class__(uri=self.uri, modality=self.modality)

        _tracks, _labels = {}, set([])
        for segment, tracks in self._tracks.items():
            sub_tracks = {track: label for track, label in tracks.items()
                          if label in labels}
            if sub_tracks:
                _tracks[segment] = sub_tracks
                _labels.update(sub_tracks.values())

        sub._tracks = SortedDict(_tracks)

        sub._labelNeedsUpdate = {label: True for label in _labels}
        sub._labels = {label: None for label in _labels}

        sub._timelineNeedsUpdate = True
        sub._timeline = None

        return sub

    def update(self, annotation: 'Annotation', copy: bool = False) \
            -> 'Annotation':
        """Add every track of an existing annotation (in place)

        Parameters
        ----------
        annotation : Annotation
            Annotation whose tracks are being added
        copy : bool, optional
            Return a copy of the annotation. Defaults to updating the
            annotation in-place.

        Returns
        -------
        self : Annotation
            Updated annotation

        Note
        ----
        Existing tracks are updated with the new label.
        """

        result = self.copy() if copy else self

        # TODO speed things up by working directly with annotation internals
        for segment, track, label in annotation.itertracks(yield_label=True):
            result[segment, track] = label

        return result

    def label_timeline(self, label: Label, copy: bool = True) -> Timeline:
        """Query segments by label

        Parameters
        ----------
        label : object
            Query
        copy : bool, optional
            Defaults (True) to returning a copy of the internal timeline.
            Set to False to return the actual internal timeline (faster).

        Returns
        -------
        timeline : Timeline
            Timeline made of all segments for which at least one track is
            annotated as label

        Note
        ----
        If label does not exist, this will return an empty timeline.

        Note
        ----
        In case copy is set to False, be careful **not** to modify the returned
        timeline, as it may lead to weird subsequent behavior of the annotation
        instance.

        """
        if label not in self.labels():
            return Timeline(uri=self.uri)

        if self._labelNeedsUpdate[label]:
            self._updateLabels()

        if copy:
            return self._labels[label].copy()

        return self._labels[label]

    def label_support(self, label: Label) -> Timeline:
        """Label support

        Equivalent to ``Annotation.label_timeline(label).support()``

        Parameters
        ----------
        label : object
            Query

        Returns
        -------
        support : Timeline
            Label support

        See also
        --------
        :func:`~pyannote.core.Annotation.label_timeline`
        :func:`~pyannote.core.Timeline.support`

        """
        return self.label_timeline(label, copy=False).support()

    def label_duration(self, label: Label) -> float:
        """Label duration

        Equivalent to ``Annotation.label_timeline(label).duration()``

        Parameters
        ----------
        label : object
            Query

        Returns
        -------
        duration : float
            Duration, in seconds.

        See also
        --------
        :func:`~pyannote.core.Annotation.label_timeline`
        :func:`~pyannote.core.Timeline.duration`

        """

        return self.label_timeline(label, copy=False).duration()

    def chart(self, percent: bool = False) -> List[Tuple[Label, float]]:
        """Get labels chart (from longest to shortest duration)

        Parameters
        ----------
        percent : bool, optional
            Return list of (label, percentage) tuples.
            Defaults to returning list of (label, duration) tuples.

        Returns
        -------
        chart : list
            List of (label, duration), sorted by duration in decreasing order.
        """

        chart = sorted(((L, self.label_duration(L)) for L in self.labels()),
                       key=lambda x: x[1], reverse=True)

        if percent:
            total = np.sum([duration for _, duration in chart])
            chart = [(label, duration / total) for (label, duration) in chart]

        return chart

    def argmax(self, support: Optional[Support] = None) -> Optional[Label]:
        """Get label with longest duration

        Parameters
        ----------
        support : Segment or Timeline, optional
            Find label with longest duration within provided support.
            Defaults to whole extent.

        Returns
        -------
        label : any existing label or None
            Label with longest intersection

        Examples
        --------
        >>> annotation = Annotation(modality='speaker')
        >>> annotation[Segment(0, 10), 'speaker1'] = 'Alice'
        >>> annotation[Segment(8, 20), 'speaker1'] = 'Bob'
        >>> print "%s is such a talker!" % annotation.argmax()
        Bob is such a talker!
        >>> segment = Segment(22, 23)
        >>> if not annotation.argmax(support):
        ...    print "No label intersecting %s" % segment
        No label intersection [22 --> 23]

        """

        cropped = self
        if support is not None:
            cropped = cropped.crop(support, mode='intersection')

        if not cropped:
            return None

        return max(((_, cropped.label_duration(_)) for _ in cropped.labels()),
                   key=lambda x: x[1])[0]

    def rename_tracks(self, generator: LabelGenerator = 'string') \
            -> 'Annotation':
        """Rename all tracks

        Parameters
        ----------
        generator : 'string', 'int', or iterable, optional
            If 'string' (default) rename tracks to 'A', 'B', 'C', etc.
            If 'int', rename tracks to 0, 1, 2, etc.
            If iterable, use it to generate track names.

        Returns
        -------
        renamed : Annotation
            Copy of the original annotation where tracks are renamed.

        Example
        -------
        >>> annotation = Annotation()
        >>> annotation[Segment(0, 1), 'a'] = 'a'
        >>> annotation[Segment(0, 1), 'b'] = 'b'
        >>> annotation[Segment(1, 2), 'a'] = 'a'
        >>> annotation[Segment(1, 3), 'c'] = 'c'
        >>> print(annotation)
        [ 00:00:00.000 -->  00:00:01.000] a a
        [ 00:00:00.000 -->  00:00:01.000] b b
        [ 00:00:01.000 -->  00:00:02.000] a a
        [ 00:00:01.000 -->  00:00:03.000] c c
        >>> print(annotation.rename_tracks(generator='int'))
        [ 00:00:00.000 -->  00:00:01.000] 0 a
        [ 00:00:00.000 -->  00:00:01.000] 1 b
        [ 00:00:01.000 -->  00:00:02.000] 2 a
        [ 00:00:01.000 -->  00:00:03.000] 3 c
        """

        renamed = self.__class__(uri=self.uri, modality=self.modality)

        if generator == 'string':
            generator = string_generator()
        elif generator == 'int':
            generator = int_generator()

        # TODO speed things up by working directly with annotation internals
        for s, _, label in self.itertracks(yield_label=True):
            renamed[s, next(generator)] = label
        return renamed

    def rename_labels(self,
                      mapping: Optional[Dict] = None,
                      generator: LabelGenerator = 'string',
                      copy: bool = True) -> 'Annotation':
        """Rename labels

        Parameters
        ----------
        mapping : dict, optional
            {old_name: new_name} mapping dictionary.
        generator : 'string', 'int' or iterable, optional
            If 'string' (default) rename label to 'A', 'B', 'C', ... If 'int',
            rename to 0, 1, 2, etc. If iterable, use it to generate labels.
        copy : bool, optional
            Set to True to return a copy of the annotation. Set to False to
            update the annotation in-place. Defaults to True.

        Returns
        -------
        renamed : Annotation
            Annotation where labels have been renamed

        Note
        ----
        Unmapped labels are kept unchanged.

        Note
        ----
        Parameter `generator` has no effect when `mapping` is provided.

        """

        if mapping is None:
            if generator == 'string':
                generator = string_generator()
            elif generator == 'int':
                generator = int_generator()
            # generate mapping
            mapping = {label: next(generator) for label in self.labels()}

        renamed = self.copy() if copy else self

        for old_label, new_label in mapping.items():
            renamed._labelNeedsUpdate[old_label] = True
            renamed._labelNeedsUpdate[new_label] = True

        for segment, tracks in self._tracks.items():
            new_tracks = {track: mapping.get(label, label)
                          for track, label in tracks.items()}
            renamed._tracks[segment] = new_tracks

        return renamed

    def relabel_tracks(self, generator: LabelGenerator = 'string') \
            -> 'Annotation':
        """Relabel tracks

        Create a new annotation where each track has a unique label.

        Parameters
        ----------
        generator : 'string', 'int' or iterable, optional
            If 'string' (default) relabel tracks to 'A', 'B', 'C', ... If 'int'
            relabel to 0, 1, 2, ... If iterable, use it to generate labels.

        Returns
        -------
        renamed : Annotation
            New annotation with relabeled tracks.
        """

        if generator == 'string':
            generator = string_generator()
        elif generator == 'int':
            generator = int_generator()

        relabeled = self.empty()
        for s, t, _ in self.itertracks(yield_label=True):
            relabeled[s, t] = next(generator)

        return relabeled

    def support(self, collar: float = 0.) -> 'Annotation':
        """Annotation support

        The support of an annotation is an annotation where contiguous tracks
        with same label are merged into one unique covering track.

        A picture is worth a thousand words::

            collar
            |---|

            annotation
            |--A--| |--A--|     |-B-|
              |-B-|    |--C--|     |----B-----|

            annotation.support(collar)
            |------A------|     |------B------|
              |-B-|    |--C--|

        Parameters
        ----------
        collar : float, optional
            Merge tracks with same label and separated by less than `collar`
            seconds. This is why 'A' tracks are merged in above figure.
            Defaults to 0.

        Returns
        -------
        support : Annotation
            Annotation support

        Note
        ----
        Track names are lost in the process.
        """

        generator = string_generator()

        # initialize an empty annotation
        # with same uri and modality as original
        support = self.empty()
        for label in self.labels():

            # get timeline for current label
            timeline = self.label_timeline(label, copy=True)

            # fill the gaps shorter than collar
            timeline = timeline.support(collar)

            # reconstruct annotation with merged tracks
            for segment in timeline.support():
                support[segment, next(generator)] = label

        return support

    def co_iter(self, other: 'Annotation') \
            -> Iterator[Tuple[Tuple[Segment, TrackName],
                              Tuple[Segment, TrackName]]
            ]:
        """Iterate over pairs of intersecting tracks

        Parameters
        ----------
        other : Annotation
            Second annotation

        Returns
        -------
        iterable : (Segment, object), (Segment, object) iterable
            Yields pairs of intersecting tracks, in chronological (then
            alphabetical) order.

        See also
        --------
        :func:`~pyannote.core.Timeline.co_iter`

        """
        timeline = self.get_timeline(copy=False)
        other_timeline = other.get_timeline(copy=False)
        for s, S in timeline.co_iter(other_timeline):
            tracks = sorted(self.get_tracks(s), key=str)
            other_tracks = sorted(other.get_tracks(S), key=str)
            for t, T in itertools.product(tracks, other_tracks):
                yield (s, t), (S, T)

    def __mul__(self, other: 'Annotation') -> np.ndarray:
        """Cooccurrence (or confusion) matrix

        >>> matrix = annotation * other

        Parameters
        ----------
        other : Annotation
            Second annotation

        Returns
        -------
        cooccurrence : (n_self, n_other) np.ndarray
            Cooccurrence matrix where `n_self` (resp. `n_other`) is the number
            of labels in `self` (resp. `other`).
        """

        if not isinstance(other, Annotation):
            raise TypeError(
                'computing cooccurrence matrix only works with Annotation '
                'instances.')

        i_labels = self.labels()
        j_labels = other.labels()

        I = {label: i for i, label in enumerate(i_labels)}
        J = {label: j for j, label in enumerate(j_labels)}

        matrix = np.zeros((len(I), len(J)))

        # iterate over intersecting tracks and accumulate durations
        for (segment, track), (other_segment, other_track) in self.co_iter(other):
            i = I[self[segment, track]]
            j = J[other[other_segment, other_track]]
            duration = (segment & other_segment).duration
            matrix[i, j] += duration

        return matrix

    def for_json(self) -> Dict:
        """Serialization

        See also
        --------
        :mod:`pyannote.core.json`
        """

        data = {PYANNOTE_JSON: self.__class__.__name__}
        content = [{PYANNOTE_SEGMENT: s.for_json(),
                    PYANNOTE_TRACK: t,
                    PYANNOTE_LABEL: l}
                   for s, t, l in self.itertracks(yield_label=True)]
        data[PYANNOTE_JSON_CONTENT] = content

        if self.uri:
            data[PYANNOTE_URI] = self.uri

        if self.modality:
            data[PYANNOTE_MODALITY] = self.modality

        return data

    @classmethod
    def from_json(cls, data: Dict) -> 'Annotation':
        """Deserialization

        See also
        --------
        :mod:`pyannote.core.json`
        """
        uri = data.get(PYANNOTE_URI, None)
        modality = data.get(PYANNOTE_MODALITY, None)
        records = []
        for record_dict in data[PYANNOTE_JSON_CONTENT]:
            segment = Segment.from_json(record_dict[PYANNOTE_SEGMENT])
            track = record_dict[PYANNOTE_TRACK]
            label = record_dict[PYANNOTE_LABEL]
            records.append((segment, track, label))
        return Annotation.from_records(records, uri, modality)

    @classmethod
    def from_records(cls, records: Iterator[Tuple[Segment, TrackName, Label]],
                     uri: Optional[str] = None,
                     modality: Optional[str] = None) -> 'Annotation':
        """Annotation

        Parameters
        ----------
        records : iterator of tuples
            (segment, track, label) tuples
        uri : string, optional
            name of annotated resource (e.g. audio or video file)
        modality : string, optional
            name of annotated modality

        Returns
        -------
        annotation : Annotation
            New annotation

        """
        annotation = cls(uri=uri, modality=modality)
        tracks = defaultdict(dict)
        labels = set()
        for segment, track, label in records:
            tracks[segment][track] = label
            labels.add(label)
        annotation._tracks = SortedDict(tracks)
        annotation._labels = {label: None for label in labels}
        annotation._labelNeedsUpdate = {
            label: True for label in annotation._labels}
        annotation._timeline = None
        annotation._timelineNeedsUpdate = True

        return annotation

    def _repr_png_(self):
        """IPython notebook support

        See also
        --------
        :mod:`pyannote.core.notebook`
        """

        from .notebook import repr_annotation
        return repr_annotation(self)<|MERGE_RESOLUTION|>--- conflicted
+++ resolved
@@ -377,7 +377,7 @@
         support : Segment, Timeline or Annotation
             If `support` is a `Timeline`, its support is used.
             Else, if `support` is an `Annotation` cropping is done only if
-                both annotations share the same labels  
+                both annotations share the same labels
         mode : {'strict', 'loose', 'intersection'}, optional
             Controls how segments that are not fully included in `support` are
             handled. 'strict' mode only keeps fully included segments. 'loose'
@@ -407,13 +407,10 @@
 
         elif isinstance(support, Timeline):
 
-<<<<<<< HEAD
-=======
             # if 'support' is a `Timeline`, we use its support
             support = support.support()
             cropped = self.__class__(uri=self.uri, modality=self.modality)
 
->>>>>>> 25621c7a
             if mode == 'loose':
 
                 _tracks = {}
@@ -475,7 +472,7 @@
 
             else:
                 raise NotImplementedError("unsupported mode: '%s'" % mode)
-                
+
         elif isinstance(support,Annotation):
             if mode == 'intersection':
                 for segment, other_segment in \
@@ -489,17 +486,13 @@
                                                       candidate=track)
                             cropped[intersection, track] = label
 
-<<<<<<< HEAD
                 return cropped
             else:
                 raise NotImplementedError("unsupported mode: '%s'" % mode)
         else:
             raise TypeError(f"got an invalid type for support: {type(support)}")
 
-    def get_tracks(self, segment):
-=======
     def get_tracks(self, segment: Segment) -> Set[TrackName]:
->>>>>>> 25621c7a
         """Query tracks by segment
 
         Parameters
