--- conflicted
+++ resolved
@@ -361,7 +361,6 @@
         """
         return included in self.get_timeline(copy=False)
 
-<<<<<<< HEAD
     def fill_gaps(self) -> "Annotation":
         """Fill the gaps of the annotation assigning the closest label 
         
@@ -392,12 +391,8 @@
             filled[second_half] = mapping[second_half.end]   
         return filled.support()
     
-    def write_rttm(self, file: TextIO):
-        """Dump annotation to file using RTTM format
-=======
     def _iter_rttm(self) -> Iterator[Text]:
         """Generate lines for an RTTM file for this annotation
->>>>>>> 03ea256e
 
         Returns
         -------
