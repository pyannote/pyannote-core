--- conflicted
+++ resolved
@@ -111,12 +111,9 @@
 from typing import Optional, Dict, Union, Iterable, List, Set, TextIO, Tuple, Iterator, Text
 
 import numpy as np
-<<<<<<< HEAD
 from typing import TextIO
-=======
 import pandas as pd
 from sortedcontainers import SortedDict
->>>>>>> 522cb226
 
 from . import PYANNOTE_URI, PYANNOTE_MODALITY, \
     PYANNOTE_SEGMENT, PYANNOTE_TRACK, PYANNOTE_LABEL
@@ -347,16 +344,6 @@
         return included in self.get_timeline(copy=False)
 
     def write_rttm(self, file: TextIO):
-<<<<<<< HEAD
-        """Write annotation to "rttm" file
-        Parameters
-        ----------
-        file : file object
-        """
-        for segment, _, label in self.itertracks(yield_label=True):
-            line = (
-                f'SPEAKER {self.uri} 1 {segment.start:.3f} {segment.duration:.3f} '
-=======
         """Dump annotation to file using RTTM format
 
         Parameters
@@ -381,16 +368,11 @@
                 raise ValueError(msg)
             line = (
                 f'SPEAKER {uri} 1 {segment.start:.3f} {segment.duration:.3f} '
->>>>>>> 522cb226
                 f'<NA> <NA> {label} <NA> <NA>\n'
             )
             file.write(line)
 
-<<<<<<< HEAD
-    def crop(self, support, mode='intersection'):
-=======
     def crop(self, support: Support, mode: CropMode = 'intersection'):
->>>>>>> 522cb226
         """Crop annotation to new support
 
         Parameters
