--- conflicted
+++ resolved
@@ -356,14 +356,6 @@
         """
 
         uri = self.uri if self.uri else "<NA>"
-<<<<<<< HEAD
-        if ' ' in uri:
-            msg = f"{uri} : There shouldn't be spaces in file uris."
-            raise ValueError(msg)
-        for segment, _, label in self.itertracks(yield_label=True):
-            if ' ' in label:
-                msg = f"{uri} : There shouldn't be spaces in labels. Got {label}."
-=======
         if isinstance(uri, Text) and ' ' in uri:
             msg = (f'Space-separated RTTM file format does not allow file URIs '
                    f'containing spaces (got: "{uri}").')
@@ -372,7 +364,6 @@
             if isinstance(label, Text) and ' ' in label:
                 msg = (f'Space-separated RTTM file format does not allow labels '
                        f'containing spaces (got: "{label}").')
->>>>>>> 03dcc7ee
                 raise ValueError(msg)
             line = (
                 f'SPEAKER {uri} 1 {segment.start:.3f} {segment.duration:.3f} '
