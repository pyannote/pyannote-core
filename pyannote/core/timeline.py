--- conflicted
+++ resolved
@@ -26,12 +26,7 @@
 # AUTHORS
 # Hervé BREDIN - http://herve.niderb.fr
 # Grant JENKS - http://www.grantjenks.com/
-<<<<<<< HEAD
 # Paul LERNER
-
-=======
-# Paul LERNER 
->>>>>>> faf90f90
 
 """
 ########
