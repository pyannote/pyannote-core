--- conflicted
+++ resolved
@@ -634,22 +634,8 @@
         return Timeline(uri=self.uri)
 
     def covers(self, other : 'Timeline') -> bool:
-<<<<<<< HEAD
-        """Check whether a timeline covers another,
-        i.e. whether the other if fully included in the timeline
-        """
-        covers = True
-        gap_gen = self.gaps(support=other.extent()).co_iter(other)
-        try:
-            next(gap_gen)
-        except StopIteration:
-            return True
-        else:
-            return False
-
-=======
         """Check whether other timeline is fully covered by the timeline
-        
+
         Parameter
         ---------
         other : Timeline
@@ -661,21 +647,20 @@
             True if timeline covers "other" timeline entirely. False if at least
             one segment of "other" is not fully covered by timeline
         """
-        
-        # compute gaps within "other" extent 
-        # this is where we should look for possible faulty segments 
+
+        # compute gaps within "other" extent
+        # this is where we should look for possible faulty segments
         gaps = self.gaps(support=other.extent())
-        
-        # if at least one gap intersects with a segment from "other", 
+
+        # if at least one gap intersects with a segment from "other",
         # "self" does not cover "other" entirely --> return False
         for _ in gaps.co_iter(other):
             return False
 
-        # if no gap intersects with a segment from "other", 
+        # if no gap intersects with a segment from "other",
         # "self" covers "other" entirely --> return True
         return True
- 
->>>>>>> 03dcc7ee
+
     def copy(self, segment_func: Optional[Callable[[Segment], Segment]] = None) \
             -> 'Timeline':
         """Get a copy of the timeline
@@ -1028,14 +1013,9 @@
         """
 
         uri = self.uri if self.uri else "<NA>"
-<<<<<<< HEAD
-        if ' ' in uri:
-            msg = f"{uri} : There shouldn't be spaces in file uris."
-=======
         if isinstance(uri, Text) and ' ' in uri:
             msg = (f'Space-separated UEM file format does not allow file URIs '
                    f'containing spaces (got: "{uri}").')
->>>>>>> 03dcc7ee
             raise ValueError(msg)
         for segment in self:
             line = f"{uri} 1 {segment.start:.3f} {segment.end:.3f}\n"
