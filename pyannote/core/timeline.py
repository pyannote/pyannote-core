--- conflicted
+++ resolved
@@ -88,14 +88,9 @@
 
 See :class:`pyannote.core.Timeline` for the complete reference.
 """
-from typing import Optional, Iterable, List, Generator, Union, Callable
-
-<<<<<<< HEAD
+from typing import Optional, Iterable, List, Generator, Union, Callable, TextIO
+
 import pandas as pd
-=======
-from typing import TextIO
-from .segment import Segment
->>>>>>> 5b5ec832
 from sortedcontainers import SortedList
 
 from . import PYANNOTE_URI, PYANNOTE_SEGMENT
