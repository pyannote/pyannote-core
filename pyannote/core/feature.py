#!/usr/bin/env python
# encoding: utf-8

# The MIT License (MIT)

# Copyright (c) 2014-2019 CNRS

# Permission is hereby granted, free of charge, to any person obtaining a copy
# of this software and associated documentation files (the "Software"), to deal
# in the Software without restriction, including without limitation the rights
# to use, copy, modify, merge, publish, distribute, sublicense, and/or sell
# copies of the Software, and to permit persons to whom the Software is
# furnished to do so, subject to the following conditions:

# The above copyright notice and this permission notice shall be included in
# all copies or substantial portions of the Software.

# THE SOFTWARE IS PROVIDED "AS IS", WITHOUT WARRANTY OF ANY KIND, EXPRESS OR
# IMPLIED, INCLUDING BUT NOT LIMITED TO THE WARRANTIES OF MERCHANTABILITY,
# FITNESS FOR A PARTICULAR PURPOSE AND NONINFRINGEMENT. IN NO EVENT SHALL THE
# AUTHORS OR COPYRIGHT HOLDERS BE LIABLE FOR ANY CLAIM, DAMAGES OR OTHER
# LIABILITY, WHETHER IN AN ACTION OF CONTRACT, TORT OR OTHERWISE, ARISING FROM,
# OUT OF OR IN CONNECTION WITH THE SOFTWARE OR THE USE OR OTHER DEALINGS IN THE
# SOFTWARE.

# AUTHORS
# Hervé BREDIN - http://herve.niderb.fr


"""
########
Features
########

See :class:`pyannote.core.SlidingWindowFeature` for the complete reference.
"""
from typing import Any, Tuple, Optional, Union

import numpy as np
import numbers
from .segment import Segment
from .segment import SlidingWindow
from .timeline import Timeline


<<<<<<< HEAD
class SlidingWindowFeature:
=======
class SlidingWindowFeature(np.lib.mixins.NDArrayOperatorsMixin):

>>>>>>> 906d8855
    """Periodic feature vectors

    Parameters
    ----------
    data : (nSamples, nFeatures) numpy array

    sliding_window : SlidingWindow


    """

    def __init__(self, data: Any, sliding_window: SlidingWindow):
        self.sliding_window: SlidingWindow = sliding_window
        self.data = data
        self.__i: int = -1

    def __len__(self):
        return self.data.shape[0]

    # TODO : name is not pep8
    def getNumber(self):
        """Number of feature vectors"""
        return self.data.shape[0]

    # TODO : name is not pep8
    def getDimension(self):
        """Dimension of feature vectors"""
        return self.data.shape[1]

    def getExtent(self):
        return self.sliding_window.rangeToSegment(0, self.getNumber())

    def __getitem__(self, i: int):
        """Get ith feature vector"""
        return self.data[i]

    def __iter__(self):
        self.__i = -1
        return self

    def __next__(self) -> Tuple[Segment, Any]:
        self.__i += 1
        try:
            return self.sliding_window[self.__i], self.data[self.__i]
        except IndexError as e:
            raise StopIteration()

    def next(self):
        return self.__next__()

    def iterfeatures(self, window: Optional[bool] = False):
        """Feature vector iterator

        Parameters
        ----------
        window : bool, optional
            When True, yield both feature vector and corresponding window.
            Default is to only yield feature vector

        """
        nSamples = self.data.shape[0]
        for i in range(nSamples):
            if window:
                yield self.data[i], self.sliding_window[i]
            else:
                yield self.data[i]

    def crop(self,
             focus: Union[Segment, Timeline],
             mode: str = 'loose',
             fixed: Optional[float] = None,
             return_data: bool = True) \
            -> Union[np.ndarray, 'SlidingWindowFeature']:
        """Extract frames

        Parameters
        ----------
        focus : Segment or Timeline
        mode : {'loose', 'strict', 'center'}, optional
            In 'strict' mode, only frames fully included in 'focus' support are
            returned. In 'loose' mode, any intersecting frames are returned. In
            'center' mode, first and last frames are chosen to be the ones
            whose centers are the closest to 'focus' start and end times.
            Defaults to 'loose'.
        fixed : float, optional
            Overrides `Segment` 'focus' duration and ensures that the number of
            returned frames is fixed (which might otherwise not be the case
            because of rounding errors).
        return_data : bool, optional
            Return a numpy array (default). For `Segment` 'focus', setting it
            to False will return a `SlidingWindowFeature` instance.

        Returns
        -------
        data : `numpy.ndarray` or `SlidingWindowFeature`
            Frame features.

        See also
        --------
        SlidingWindow.crop

        """

        if (not return_data) and (not isinstance(focus, Segment)):
            msg = ('"focus" must be a "Segment" instance when "return_data"'
                   'is set to False.')
            raise ValueError(msg)

        ranges = self.sliding_window.crop(focus, mode=mode, fixed=fixed,
                                          return_ranges=True)

        # total number of samples in features
        n_samples = self.data.shape[0]

        # 1 for vector features (e.g. MFCC in pyannote.audio)
        # 2 for matrix features (e.g. grey-level frames in pyannote.video)
        # 3 for 3rd order tensor (e.g. RBG frames in pyannote.video)
        n_dimensions = len(self.data.shape) - 1

        # clip ranges
        clipped_ranges, repeat_first, repeat_last = [], 0, 0
        for start, end in ranges:
            # count number of requested samples before first sample
            repeat_first += min(end, 0) - min(start, 0)
            # count number of requested samples after last sample
            repeat_last += max(end, n_samples) - max(start, n_samples)
            # if all requested samples are out of bounds, skip
            if end < 0 or start >= n_samples:
                continue
            # keep track of non-empty clipped ranges
            clipped_ranges += [[max(start, 0), min(end, n_samples)]]

        if clipped_ranges:
            data = np.vstack(
                [self.data[start: end, :] for start, end in clipped_ranges])
        else:
            # if all ranges are out of bounds, just return empty data
            shape = (0,) + self.data.shape[1:]
            data = np.empty(shape)

        # corner case when 'fixed' duration cropping is requested:
        # correct number of samples even with out-of-bounds indices
        if fixed is not None:
            data = np.vstack([
                # repeat first sample as many times as needed
                np.tile(self.data[0], (repeat_first,) + (1,) * n_dimensions),
                data,
                # repeat last sample as many times as needed
                np.tile(self.data[n_samples - 1],
                        (repeat_last,) + (1,) * n_dimensions)])

        # return data
        if return_data:
            return data

        # wrap data in a SlidingWindowFeature and return
        sliding_window = SlidingWindow(
            start=self.sliding_window[ranges[0][0]].start,
            duration=self.sliding_window.duration,
            step=self.sliding_window.step)
        return SlidingWindowFeature(data, sliding_window)

    def _repr_png_(self):
        from .notebook import repr_feature
        return repr_feature(self)

    _HANDLED_TYPES = (np.ndarray, numbers.Number)

    def __array__(self):
        return self.data

    def __array_ufunc__(self, ufunc, method, *inputs, **kwargs):
        out = kwargs.get('out', ())
        for x in inputs + out:
            # Only support operations with instances of _HANDLED_TYPES.
            # Use SlidingWindowFeature instead of type(self) for isinstance to
            # allow subclasses that don't override __array_ufunc__ to
            # handle SlidingWindowFeature objects.
            if not isinstance(x, self._HANDLED_TYPES + (SlidingWindowFeature,)):
                return NotImplemented

        # Defer to the implementation of the ufunc on unwrapped values.
        inputs = tuple(x.data if isinstance(x, SlidingWindowFeature) else x
                       for x in inputs)
        if out:
            kwargs['out'] = tuple(
                x.data if isinstance(x, SlidingWindowFeature) else x
                for x in out)
        data = getattr(ufunc, method)(*inputs, **kwargs)

        if type(data) is tuple:
            # multiple return values
            return tuple(type(self)(x, self.sliding_window) for x in data)
        elif method == 'at':
            # no return value
            return None
        else:
            # one return value
            return type(self)(data, self.sliding_window)



if __name__ == "__main__":
    import doctest

    doctest.testmod()<|MERGE_RESOLUTION|>--- conflicted
+++ resolved
@@ -43,12 +43,7 @@
 from .timeline import Timeline
 
 
-<<<<<<< HEAD
-class SlidingWindowFeature:
-=======
 class SlidingWindowFeature(np.lib.mixins.NDArrayOperatorsMixin):
-
->>>>>>> 906d8855
     """Periodic feature vectors
 
     Parameters
